[package]
name = "image_compressor"
authors = ["Kim tae hyeon <kimth0734@gmail.com>"]
description = "A image compressing module using mozjpeg, and image crates."
<<<<<<< HEAD
version = "1.3.0"
=======
version = "1.2.2"
>>>>>>> 9ce94acb
edition = "2021"
license = "MIT"
repository = "https://github.com/altair823/image_compressor"

[dependencies]
image = "0.24.1"
mozjpeg = "0.9.2"
crossbeam-queue = "0.3.5"
rand = "0.8.5"

[dev-dependencies]
colorgrad = "0.6.2"
fs_extra = "1.2.0"<|MERGE_RESOLUTION|>--- conflicted
+++ resolved
@@ -2,11 +2,7 @@
 name = "image_compressor"
 authors = ["Kim tae hyeon <kimth0734@gmail.com>"]
 description = "A image compressing module using mozjpeg, and image crates."
-<<<<<<< HEAD
 version = "1.3.0"
-=======
-version = "1.2.2"
->>>>>>> 9ce94acb
 edition = "2021"
 license = "MIT"
 repository = "https://github.com/altair823/image_compressor"
@@ -16,7 +12,9 @@
 mozjpeg = "0.9.2"
 crossbeam-queue = "0.3.5"
 rand = "0.8.5"
+rand = "0.8.5"
 
 [dev-dependencies]
 colorgrad = "0.6.2"
+colorgrad = "0.6.2"
 fs_extra = "1.2.0"